
/*
 * VAST, a scalable peer-to-peer network for virtual environments
 * Copyright (C) 2005-2011 Shun-Yun Hu (syhu@ieee.org)
 *
 * This library is free software; you can redistribute it and/or
 * modify it under the terms of the GNU Lesser General Public
 * License as published by the Free Software Foundation; either
 * version 2.1 of the License, or (at your option) any later version.
 *
 * This library is distributed in the hope that it will be useful,
 * but WITHOUT ANY WARRANTY; without even the implied warranty of
 * MERCHANTABILITY or FITNESS FOR A PARTICULAR PURPOSE.  See the GNU
 * Lesser General Public License for more details.
 *
 * You should have received a copy of the GNU Lesser General Public
 * License along with this library; if not, write to the Free Software
 * Foundation, Inc., 51 Franklin St, Fifth Floor, Boston, MA  02110-1301  USA
 *
 */

/*
    //LOGic for VAST Matcher that performs pub/sub recording & matching

    // basic callback / structure
    settings = {port}
    pos  = {x, y}
    addr = {host, port}
    area = {pos, radius}
    msg  = {from_id, size, type, data, is_reliable}  // message sent & received by clients
    sub  = {sub_id, subscriber, layer, aoi, relay}   // subscription info

    onSubscribed(result, subID)         // callback to receive subscribe result (success/fail)
    onNeighbors(list)                   // callback to receive neighbor (node) list
    onReceive(msg)                      // callback to receive any messages

    // constructor
    VAST_matcher()

    // basic functions

    // stat / accessors

    // state report

    history:
        2012-11-09              initial version (convert from VASTMatcher.h)
*/

require('./common');

var util = util || require('./common/util');
var point2d = require( "./voronoi/point2d.js" );
var segment = require("./voronoi/segment");
var record = require('./record');

// voronoi computation
var Voronoi = require('./voronoi/vast_voro');

// config
const DEFAULT_RADIUS = 10000;       // default radius given to a subscription that does not supply one.
<<<<<<< HEAD
const CLIENT_THRESHOLD = 50;         // maximum number of clients that can be connected to the matcher
const SUB_THRESHOLD = 75;          // the maximum number of subscriptions before asking neighbours for help
=======
const CLIENT_THRESHOLD = 40;         // maximum number of clients that can be connected to the matcher
const SUB_THRESHOLD = 50;          // the maximum number of subscriptions before asking neighbours for help
>>>>>>> 4e8e164c
const PENDING_INTERVAL = 50;        // interval for checking pending client reconnection possibility
const TICK_RATE = 50;               // tick rate for visualiser
const BOUNDARY_SIZE = 40            // size of boundary threshold before transferring clients
const NORMALISE_INTERVAL = 1000     // interval time for sending neighbours back towards original position
const MIN_DISTANCE = 5              // minimum allowed distance between matchers
<<<<<<< HEAD
=======

>>>>>>> 4e8e164c

function VAST_matcher(von_peer) {

    var _init = this.init = function (self_id, port, onDone) {
        //LOG.layer("Matcher::init called", -1);

        _state = VAST.state.INIT;

        self_id = self_id || VAST.ID_UNASSIGNED;
        _self.id = self_id;

        _is_gateway = _self.id == VAST.ID_GATEWAY;

        //LOG.layer("Matcher::init => _self.id set to " + _self.id, _self.id);

        port = port || VAST_DEFAULT_PORT;

        //LOG.layer("Matcher::init => port set to " + port, _self.id);

        _msg_handler = _von_peer.getHandler();

        // NOTE: this will cause initStates() be called
        // NOTE: this requires packetHandler, connHandler, disconnHandler and visualComm
        _msg_handler.addHandler(_that);

        recorder = new record();

        // notify done
        if (typeof onDone === 'function')
            onDone(_msg_handler.getAddress());
    }

    this.join = function (entry_addr, aoi, onDone) {
        //LOG.layer("matcher::join => join called");
        if (_state === VAST.state.JOINED) {
            //LOG.layer("matcher::join => matcher already joined the overlay", _self.id);
            if (typeof onDone === 'function')
                onDone(_self.id);
            return;
        }

        _state = VAST.state.JOINING;

        //LOG.layer("matcher::join => called, self: " + _self.id + " getID: " + _getID(), _self.id);

        // store the gateway address
        _entryAddr = new VAST.addr();
        _entryAddr.parse(entry_addr);
        _msg_handler.storeMapping(ENTRY_ID, _entryAddr);
         var data = {
            id:_self.id,
            position: aoi
        }

        //LOG.layer("Position");
        //LOG.layer(aoi);
        _clientReturn("ID", data);

        // start the data recorder
        recorder.init(_self.id+"-",'Data');
        //LOG.debug(countdown);
        tickInterval = setInterval(_tick, TICK_RATE);

        //LOG.layer("matcher::join => entry server set to " + _entryAddr.toString(), _self.id);

        if (aoi === undefined) {
            aoi = new VAST.area();
        }

        _join_onDone = onDone;

        //LOG.layer("matcher::join => Position set to " + aoi.toString(), _self.id);

        // if gateway matcher, initialise as gateway matcher, else contact gateway matcher to position myself
        //LOG.layer("matcher::join => InitMatcher", _self.id);
        _initMatcher(aoi);
    }

    var _sub = this.sub = function (clientID,aoi, channel, type, username) {
        //LOG.layer("matcher::sub => subscribing " + clientID + ": " + username + " to " + aoi.toString() + " for channel " + channel);
        // check and make sure that aoi is of the correct type
        if (!aoi.hasOwnProperty("center") || !aoi.hasOwnProperty("radius")) {
            //LOG.layer("matcher::sub => aoi is not of the correct type. Ignore subscription", _self.id);
            return false;
        }

        // create sub object
        var sub = new VAST.sub(_self.id, clientID, channel, aoi, type, username);

        _addSubscription(sub, true);
    }

    var _unsub = this.unsub = function (clientID, channel, username){
        //LOG.layer("matcher::unsub => unsubscribing from " + channel + " for " + clientID + ": " + username);

        var aoi = new VAST.area();

        var sub = new VAST.sub(_self.id, clientID, channel, aoi, connections[clientID], username);

        if (!_subscriptions.hasOwnProperty(sub.subID)) {
            //LOG.error("matcher::removeSubscriptions => sub with sub ID:" + sub.subID + " does not exist. Ignore.");
            return false;
        }

        sub = _subscriptions[sub.subID];
        _removeSubscriptions(sub);
    }

    var _pub = this.pub = function (clientID, player, aoi, message, channel, packetName, senderID, originID, oldTargets) {
        //LOG.layer("matcher::pub => publishing packet from " + player + " on channel " + channel +" to " + aoi.toString());

        // create the publication pack with payload and username in the msg field
        var msg = {
            clientID: clientID,
            username:   player,
            payload:    message,
            aoi:        aoi,
            channel:    channel,
            packetName: packetName,
            oldTargets: [],
            originID: _self.id,
            senderID: senderID
        };

        //LOG.layer("msg:");
        //LOG.layer(msg);

        var pack = new VAST.pack(Matcher.PUB, msg, VAST.priority.HIGHEST, LAYER.MATCHER, clientID);

        var clientSend = [];

        // TODO: Check how sending to server from client and to client from server works
        // loop through subs to find which ones overlap with pub aoi
        for (var key in _subscriptions) {
            var sub = _subscriptions[key];

            //LOG.layer("matcher::pub => sub:");
            //LOG.layer(sub);

            //LOG.layer(connections);

            var type = clientID == null ? "client" : connections[clientID];

            if (sub.id == clientID) {
                //LOG.layer("matcher::pub => cannot send to self. SubID: " + sub.id + " clientID: " + clientID, _self.id);
                continue;
            }

            /*
            // skip if the sub is for the same type of connection
            if (sub.type == type) {
                //LOG.layer("matcher::pub => " + sub.type + " cannot send to the same type");
                continue;
            }
            */

            // skip if it is not on the right channel
            if (sub.channel != channel) {
                //LOG.layer("matcher::pub => channels do not match. Ignore sub");
                continue;
            }

            // if the publish area covers the subscription area then process it
            // TODO: Add publication propagation for when aoi is outside of region
            if (sub.aoi.covers(aoi)) {
                //LOG.layer("matcher::pub => sub area covers aoi");
                // if we are not the host of the sub or if this is a propagated publication,
                // then send the publication to that matcher for them to process
                if (sub.host_id != _self.id && originID == _self.id) {
                    //LOG.layer("matcher::pub => self ID does not match host_id", _self.id);
                    // add host to pack targets if hasn't already been added or hasn't been sent to before
                    //LOG.layer(pack.targets);
                    if (!pack.targets.hasOwnProperty(sub.host_id) && !oldTargets.hasOwnProperty(sub.host_id)) {
                        //LOG.layer("matcher::pub => adding [" + sub.host_id + "] to list of matchers to send to", _self.id);
                        pack.targets.push(sub.host_id);
                    }
                } else {
                    //LOG.layer("matcher::pub => self ID matches host_id", _self.id);
                    // add id to list of clients to publish to
                    // don't add if it is already added and don't send it to the client publishing
                    if (!clientSend.hasOwnProperty(sub.id) && sub.id != clientID) {
                        //LOG.error("matcher::pub => adding " + sub.id + " to the sending list and to the oldTargets list of the propagation pack", _self.id);
                        clientSend.push(sub.id);
                        pack.msg.oldTargets.push(sub.id);
                    }
                }
            } else {
                LOG.layer("matcher::pub => no intersection. Look at the next subscription");
            }
        }

        // TODO: This is an application-specific implementation. Devise an application-agnostic solution
        // NOTE: The same above in adding to clients to send to
        /*
        if (packetName != "HandshakePacket" && packetName != "EstablishConnectionPacket") {
            _sendPack(pack, true);
        } else LOG.layer("matcher::pub => do not forward //LOGin packets to prevent //LOGin to servers that aren't the host server.", _self.id);
        */
        //LOG.layer("Sending packet to");
        //LOG.layer(clientSend);

        // loop through client list to send to clients connected to this matcher
        for (var i = 0; i < clientSend.length; i++) {
            // create return data object and send to clients
            var returnData = {
                clientID: clientSend[i],
                payload: msg
            }
            //LOG.layer("matcher::pub => returning data to net layer");
            _clientReturn("publish", returnData);
        }

    }

    var _leave = this.leave = function (clientID) {
        //LOG.layer("matcher::leave => disconnecting client " + clientID, _self.id);

        // create a sub ID that may be associated with the client
        var sub;

        //LOG.layer("matcher::leave => client2subID");
        //LOG.layer(_client2subID);
        if (!_client2subID.hasOwnProperty(clientID)) {
            //LOG.layer("matcher::leave => client does not exist. Exit disconnect sequence.", _self.id);
            return false;
        }

        for (var keys in _client2subID[clientID]) {
            var key = _client2subID[clientID][keys];
            sub = _subscriptions[key];
            _removeSubscriptions(sub);
            delete _client2subID[clientID][keys];
        }

        delete _client2subID[clientID];

        _visualReturn("matcher_leave", clientID);

        /*
        for (var key in _subscriptions) {
            if (_subscriptions[key].id == clientID && _subscriptions[key].host_id == _self.id) {
                sub = _subscriptions[key];
                _removeSubscriptions(sub);
            }
        }
        */

        // send disconnection message to neighbours
        if (connections.hasOwnProperty(clientID)) {
            var sendList = [];
            for (var id in neighbours) {
<<<<<<< HEAD
                LOG.layer("matcher::leave => adding " + id + " to list of matchers to send disconnect message to",_self.id);
=======
                //LOG.layer("matcher::leave => adding " + id + " to list of matchers to send disconnect message to",_self.id);
>>>>>>> 4e8e164c
                sendList.push(id);
            }

            if (sendList.length != 0) {
<<<<<<< HEAD
                LOG.layer("matcher::leave => sending disconnect message to all neighbours:", _self.id);
                LOG.layer(sendList, _self.id);
=======
                //LOG.layer("matcher::leave => sending disconnect message to all neighbours:", _self.id);
                //LOG.layer(sendList, _self.id);
>>>>>>> 4e8e164c
                var pack = new VAST.pack(Matcher.DISCONNECT, clientID, VAST.priority.NORMAL, LAYER.MATCHER, _self.id);
                pack.targets = sendList;
                _sendPack(pack, true);
            }
            delete connections[clientID];
        }

        //LOG.layer("matcher::leave => finished disconnecting client from matcher",_self.id);
        return false;
    }

    var _move = this.move = function (clientID, aoi, channel, hostID) {
        //LOG.layer("matcher::move => moving [" + clientID + "] to <" + aoi.center.x + "," + aoi.center.y + "> with radius " + aoi.radius);

        // generate subID of the subscriptions belonging to the moving client
        var subID = _generateSubID(clientID, hostID, channel);

        // check if subscription exists
        if (!_subscriptions.hasOwnProperty(subID)) {
            //LOG.layer("matcher::move => subID " + subID + " does not exist. Cannot move client subscription", _self.id);
            return false;
        }

        //LOG.debug("matcher::move => checking self");
        //LOG.debug(_self.region);

        // check if the movement takes the subscription outside of this matcher's boundary region
<<<<<<< HEAD
=======
        //LOG.debug(_getNeighbourCount());
>>>>>>> 4e8e164c
        if (!_self.region.within(aoi.center) && _getNeighbourCount() > 1) {
            var matcherID = _voro.closest_to(aoi.center);
            //LOG.layer("matcher::move => transferring client [" + clientID + "] to matcher [" + matcherID + "]", _self.id);
            _transferClient(matcherID, clientID, subID);
            // don't need to update subscription here because the movement will be propagated to us
            return false;
        }

        var time = util.getTimestamp();

        if (_clients.hasOwnProperty(clientID)) {
            _clients[clientID].update(aoi,time);
        } else {
            for (var i=0; i < pendingClients.length; i++) {
                if (pendingClients[i].client.clientID == clientID)
                    pendingClients[i].client.update(aoi,time);
            }
        }

        _updateSubscription(subID, aoi, 0, true);
    }

    var _initMatcher = function (aoi) {
        //LOG.layer("matcher::initMatcher => get ID and insert into local view", _self.id);
        _self.id = _getID();
        //LOG.layer("matcher::initMatcher => ID: " + _self.id);

        var addr = _msg_handler.getAddress();
        addr = new VAST.endpt(addr.host, addr.port);

        //LOG.layer("matcher::initMatcher => addr: ");
        //LOG.layer(addr);
        _self.endpt.update(addr);
        _self.region.site.update(aoi.center);

        //LOG.layer("matcher::initMatcher => matcher region updated " + _self.region.toString());

        // insert self into local view
        _insertMatcher(_self);

        //LOG.layer("matcher::initMatcher => matcher inserted into local view");

        // TODO: Set up visual for this

        // Setup done, waiting for neighbour information from VON layer
        _setJoined();
    }

    // set current node to be 'joined'
    var _setJoined = function () {
        _state = VAST.state.JOINED;

        if (typeof _join_onDone === 'function')
            _join_onDone(_self.id, _msg_handler);

        return true;
    }

    var _generateSubID = function (clientID, hostID, channel) {
        return (hostID + "-" + clientID + "-" + channel);
    }

    var _findSubID = function (clientID) {
        //LOG.layer("matcher::findSubID => generating sub ID from client ID [" + clientID + "]" )
        for (var key in _subscriptions) {
            var sub = _subscriptions[key];
            if (clientID == sub.id)
                return sub.subID;
        }

        return "";
    }

    /*
        Positional functions
    */

    // check whether two clients reside in the same position
    var _isOverlapped = function (checkPos, checkID) {
        // check position against neighbours for overlap
        //LOG.layer(_neighbours);
        for (var id in _neighbours) {
            var pos = _neighbours[id].region.site;
            if ((pos.equals(checkPos)) && id != checkID) {
                //LOG.layer("Overlap detected", _self.id);
                return true;
            }
        }
        //LOG.warn("no overlap");

        return false;
    }

    // move position slightly so that there is no overlap
    var _adjustPos = function (pos, id) {
        do {
            // adjust position randomly between -0.1 and 0.1
            pos.x += Math.random()-0.1;
            pos.y += Math.random()-0.1;

            // make sure the pos is within boundaries of region
            pos = _bound(pos);
            //LOG.layer("Position adjusted to ("+pos.x+","+pos.y+")", _self.id);
        } while (_isOverlapped(pos, id));

        return pos;
    }

    // check that node is within the bounds of the bbox
    var _bound = function (pos) {
        var bbox = _voro.get_bounding_box();
        if (pos.x < bbox.xl+0.5)         pos.x = bbox.xl;
        if (pos.y < bbox.yt+0.5)         pos.y = bbox.yt;
        if (pos.x > bbox.xr-0.5)         pos.x = bbox.xr;
        if (pos.y > bbox.yb-0.5)         pos.y = bbox.yb;
        return pos;
    }

    var _intersects = function (subPos, matcherRegion) {
        if (matcherRegion.intersects(subPos.center,subPos.radius))
            return true;

        return false;
    }

    var _nodeToMatcher = function (node) {
        //LOG.layer("matcher::nodeToMatcher => node being converted to matcher: ", _self.id);
        //LOG.layer(node);
        // initialise matcher object
        var matcher = new VAST.match(node.id, node.endpt, node.time,BOUNDARY_SIZE);
        //LOG.layer("Matcher from node:");
        //LOG.layer(matcher);

        var region = _voro.getRegion(matcher.id);

        if (region != undefined) {
            //LOG.layer("matcher::nodeToMatcher => matcher is already inserted into the voronoi. Update with local view.", _self.id);

            matcher.region.update(region);
            matcher.region.convertingEdges();
        } else {
            //LOG.layer("matcher::nodeToMatcher => matcher has not been added to the local view. Update manually", _self.id);
            matcher.region.init(node.aoi.center);
        }

        //LOG.layer("New matcher:", _self.id);
        //LOG.layer(matcher);

        return matcher;
    }

    var _checkOverlap = function (sub) {
        //LOG.layer("matcher::checkOverlap => checking overlap for sub: " + sub.toString());
        // list of overlapping neighbours
        var overlap = [];
        var tempMatcher = undefined;

        // loop through regions and check for overlaps
        for (var key in _neighbours) {
            // don't check self region
            if (key == _self.id || sub.recipients.includes(parseInt(key)) || key == sub.host_id)
                continue;

            tempMatcher = _getMatcher(key);

            if (_intersects(sub.aoi, tempMatcher.region)) {
                overlap.push(parseInt(key));
            }
        }

        // send messages to overlapped regions
        if (overlap.length > 0) {
<<<<<<< HEAD
            LOG.layer("matcher:checkOverlap => " + overlap.length + " overlapping neighbours. Sending sub to them: " + overlap);
            for (var i = 0; i<overlap.length; i++)
                sub.recipients.push(overlap[i]);
            _subscriptions[sub.subID] = sub;
            LOG.layer("matcher:checkOverlap => sending sub message");
=======
            //LOG.layer("matcher:checkOverlap => " + overlap.length + " overlapping neighbours. Sending sub to them: " + overlap);
            for (var i = 0; i<overlap.length; i++)
                sub.recipients.push(overlap[i]);
            _subscriptions[sub.subID] = sub;
            //LOG.layer("matcher:checkOverlap => sending sub message");
>>>>>>> 4e8e164c
            var pack = new VAST.pack(Matcher.SUB_NOTIFY, sub, VAST.priority.NORMAL, LAYER.MATCHER, _self.id);
            pack.targets = overlap;
            _sendPack(pack,true);
        } else {
            LOG.layer("matcher::checkOverlap => There are no overlapping regions to send this subscription to");
        }
    }

    /*
        subscription maintain
    */

    // create a new subscriber instance at this VASTMatcher
    var _addSubscription = function (sub, is_owner) {
        //LOG.layer("matcher::addSubscription => adding subscription to matcher.", _self.id);
        // do not add if there's an existing subscription
        if (_subscriptions.hasOwnProperty(sub.subID)) {
<<<<<<< HEAD
            LOG.layer("matcher::addSubscription => subscription already exists. Update instead");
=======
            //LOG.layer("matcher::addSubscription => subscription already exists. Update instead");
>>>>>>> 4e8e164c
            var date = new Date();
            var time = date.getTime();
            _updateSubscription(sub.subID,sub.aoi,time,is_owner);
            return false;
        }

        if (_subscriptions.length >= SUB_THRESHOLD) {
<<<<<<< HEAD
            LOG.layer("matcher::addSubscription => sub threshold reached. Asking for reprieve");
=======
            //LOG.layer("matcher::addSubscription => sub threshold reached. Asking for reprieve");
>>>>>>> 4e8e164c
            _sendHelp();
        }

        if (!_client2subID.hasOwnProperty(sub.id)) {
            _client2subID[sub.id] = [];
        }

        // add to client's list of subs
        _client2subID[sub.id].push(sub.subID);

        // recreate sub so that internal functions that were lost in transfer over socket can be reestablished
        var new_sub = new VAST.sub();
        new_sub.parse(sub);

        // record a new subscription
        _subscriptions[new_sub.subID] = new_sub;

        // add type to connections for publication checking
        connections[new_sub.id] = new_sub.type;

        //LOG.layer("matcher::addSubscription => connections:", _self.id);
        //LOG.layer(connections, _self.id);

        //LOG.layer("matcher::addSubscription => subscription successfully added. New subscription list:", _self.id);
        //LOG.layer(_subscriptions);

        // check to see if the sub needs to be propogated to other matchers
        _checkOverlap(new_sub);

        return true;
    }

    // remove subscription
    var _removeSubscriptions = function (sub) {
        // make sure that the sub exists
        if (sub === undefined) {
            //LOG.error("matcher::removeSubscriptions => subscription information is non-existent");
            return false;
        }

        // remove the subscription
        // and if I am the host ID, send remove subscription message to others
        if (sub.host_id == _self.id) {
            for (var i = 0; i<sub.recipients.length; i++)
                _sendMessage(sub.recipients[i], Matcher.SUB_REMOVE, sub, VAST.priority.NORMAL, true, LAYER.MATCHER);
        }

        //LOG.layer("matcher::removeSubscription => removing subscription with ID " + sub.subID, _self.id);

        delete _subscriptions[sub.subID];

        //LOG.layer("matcher::removeSubscription => subscription list after remove:");
        //LOG.layer(_subscriptions);
    }

    // update a subscription content
    var _updateSubscription = function(sub_ID, new_aoi, sendtime, is_owner) {
        //LOG.layer("matcher::updateSubscription => updating " + sub_ID + " with aoi ");
        //LOG.layer(new_aoi);
        // check to see if we have a record of the subscription being updated
        if (!_subscriptions.hasOwnProperty(sub_ID)) {
            // TODO: add subscription here? after a check?
<<<<<<< HEAD
            LOG.layer("matcher::updateSubcription => no subscription with ID: " + sub_ID, _self.id);
=======
            //LOG.layer("matcher::updateSubcription => no subscription with ID: " + sub_ID, _self.id);
>>>>>>> 4e8e164c
            return false;
        }

        var sub = _subscriptions[sub_ID];

        //LOG.layer("matcher::updateSubscription => is_owner: " + is_owner, _self.id);
        var hostID = is_owner ? _self.id : sub.host_id;

        // add old owner as recipient before changing host id
        if (is_owner && !sub.recipients.includes(sub.host_id) && sub.host_id != _self.id)
            sub.recipients.push(sub.host_id);

        var updateSub = new VAST.sub(hostID, sub.id, sub.channel, new_aoi, sub.type, sub.username, sendtime);

        sub.update(updateSub);

        var recipients = [];

        // create region edges
        if (_self.region.halfedges.length == 0) {
            _self.region.update(_voro.getRegion(_self.id));
            _self.region.convertingEdges();
        }

<<<<<<< HEAD
        LOG.layer("just before region intersection");
        if (_self.region.intersects(new_aoi.center, new_aoi.radius) || _getNeighbourCount() == 1) {
            LOG.layer("matcher::updateSubscription => intersection with region");
=======
        //LOG.layer("just before region intersection");
        if (_self.region.intersects(new_aoi.center, new_aoi.radius) || _getNeighbourCount() == 1) {
            //LOG.layer("matcher::updateSubscription => intersection with region");
>>>>>>> 4e8e164c
            // intersection with other region -> propogate subscription
            for (var keys in _neighbours) {
                if (keys == _self.id)
                    continue;
<<<<<<< HEAD
                LOG.layer("matcher::updateSubscription => looking at neighbour region " + keys + ":");
                if (_neighbours[keys].region.intersects(new_aoi.center, new_aoi.radius)) {
                    if (!sub.recipients.includes(parseInt(keys))) {
                        LOG.layer("matcher::updateSubscription => adding " + keys + " to the new recipients list");
                        recipients.push(parseInt(keys));
                    } else {
                        LOG.layer("matcher::updateSubscription => remove " + keys + " from the list of recipients to the subscription");
                        sub.recipients.splice(sub.recipients.indexOf(keys),1);
                    }
                }
            }
        } else if (!_self.region.within(new_aoi.center, _self.region.convertedEdges)) {
            LOG.debug("matcher::updateSubscription => subscription no longer intersects our region. Remove subscription");
=======
                //LOG.layer("matcher::updateSubscription => looking at neighbour region " + keys + ":");
                    if (_neighbours[keys].region.intersects(new_aoi.center, new_aoi.radius)) {
                        if (!sub.recipients.includes(parseInt(keys))) {
                            //LOG.layer("matcher::updateSubscription => adding " + keys + " to the new recipients list");
                            recipients.push(parseInt(keys));
                        } else {
                            //LOG.layer("matcher::updateSubscription => remove " + keys + " from the list of recipients to the subscription");
                            sub.recipients.splice(sub.recipients.indexOf(keys),1);
                        }
                    }
            }
        } else if (!_self.region.within(new_aoi.center, _self.region.convertedEdges)) {
            //LOG.debug("matcher::updateSubscription => subscription no longer intersects our region. Remove subscription");
>>>>>>> 4e8e164c
            _removeSubscriptions(sub);
            _removeNonOverlapped(sub.subID, sub.recipients);
            return false;
        }

<<<<<<< HEAD
        LOG.layer("matcher::updateSubscriptions => updated sub");
        LOG.layer(sub) ;
=======
        //LOG.layer("matcher::updateSubscriptions => updated sub");
        //LOG.layer(sub);
>>>>>>> 4e8e164c

        _subscriptions[sub.subID] = sub;

        if (is_owner) {
            //LOG.layer("matcher::updateSubscription => propagating movement", _self.id);
            var now = new Date();
            var time = now.getTime();
            var msg = {
                subID: sub.subID,
                time: time,
                aoi: sub.aoi,
                is_owner: false
            }
            var pack = new VAST.pack(Matcher.SUB_UPDATE, msg, VAST.priority.NORMAL, LAYER.MATCHER, _self.id);
            pack.targets = sub.recipients;
<<<<<<< HEAD
            _sendPack(pack, true);
            if (recipients.length != 0) {
                LOG.layer("matcher::updateSubscription => Sending subscription notify to clients: ");
                LOG.layer(recipients);
=======
            //LOG.debug("Pack targets:");
            //LOG.debug(pack.targets);
            _sendPack(pack, true);
            if (recipients.length != 0) {
                //LOG.layer("matcher::updateSubscription => Sending subscription notify to clients: ");
                //LOG.layer(recipients);
>>>>>>> 4e8e164c
                for (var i = 0; i<recipients.length; i++)
                    sub.recipients.push(recipients[i]);
                var packet = new VAST.pack(Matcher.SUB_NOTIFY, sub, VAST.priority.HIGHEST, LAYER.MATCHER, _self.id);
                packet.targets= recipients;
                _sendPack(packet,true);
                _subscriptions[sub.subID] = sub;
            }
        } else {
<<<<<<< HEAD
            LOG.layer("matcher::updateSubscription => I am not the owner, but add the newly found recipients to the subscription");
=======
            //LOG.layer("matcher::updateSubscription => I am not the owner, but add the newly found recipients to the subscription");
>>>>>>> 4e8e164c

            for (var i = 0; i<recipients.length; i++)
                sub.recipients.push(recipients[i]);

            _subscriptions[sub.subID] = sub;
<<<<<<< HEAD
        }
    }

    var _removeNonOverlapped = function(subID, recipients) {
        LOG.layer("matcher::removeNonOverlapped => send message to neighbours telling them to remove me as a recipient of updates to this subscription");
        
        var pack = new VAST.pack(Matcher.SUB_NON_OVERLAP, {subID: subID, newRequest: true}, VAST.priority.NORMAL, LAYER.MATCHER, _self.id);

        LOG.layer("matcher::removeNonOverlapped => pack");
        LOG.layer(pack);

        for (var key in Object.keys(recipients)) {
            pack.targets.push(recipients[key]);
=======
>>>>>>> 4e8e164c
        }

        LOG.layer("matcher::removeNonOverlapped => sending pack to targets");
        LOG.layer(pack.targets);

        _sendPack(pack, true);
    }

    var _removeNonOverlapped = function(subID, recipients) {
        //LOG.layer("matcher::removeNonOverlapped => send message to neighbours telling them to remove me as a recipient of updates to this subscription");
        
        var pack = new VAST.pack(Matcher.SUB_NON_OVERLAP, {subID: subID, newRequest: true}, VAST.priority.NORMAL, LAYER.MATCHER, _self.id);

        //LOG.layer("matcher::removeNonOverlapped => pack");
        //LOG.layer(pack);

        for (var key in Object.keys(recipients)) {
            pack.targets.push(recipients[key]);
        }

        //LOG.layer("matcher::removeNonOverlapped => sending pack to targets");
        //LOG.layer(pack.targets);

        _sendPack(pack, true);
    }

    //check if a disconnecting host contains subscribers
    var _matcherDisconnected = function(host_id) {

    }


    /*
        check helpers
    */

    // checks if ID is my ID
    var _isSelf = function (id) {
        //LOG.layer("Checking if self " + id);
        return (_self.id == id);
    }

    // check if a given ID is an existing neighbor
    var _isNeighbor = this.isNeighbor = function (id) {
        //LOG.layer("Checking if neighbour: " + id);
        return _neighbours.hasOwnProperty(id);
    }

    var _getNeighbourCount = function () {
        return Object.keys(_neighbours).length;
    }

    /*
        interval functions
    */

    var _tick = function() {
        if (countdown != 0) {
            countdown--;
            recorder.write(_clients, _self.id+"-");

            if (_self.region.boundaryEdges.length == 0 && _self.region.halfedges.length != 0) {
                _self.region.convertingEdges();
            }
            _visualReturn("matcher", {matcher:_self.region.site, clients:_clients, id: _self.id, boundary: _self.region.boundaryEdges});
        } else {
            clearInterval(tickInterval);
            recorder.close(_self.id);
        }
    }

    // Ask neighbours to return to normal positions
    var _normalise = function () {
        //LOG.debug("matcher::normalise => testing normalisation")
        if (numClients < CLIENT_THRESHOLD) {
            var neighbourIDs = []
            for (var key in _neighbours)
                if (key != _self.id)
                    neighbourIDs.push(key);

            if (neighbourIDs.length == 0)
                return false;

            //send ES a request for neighbours to move to original positions
            var data = {
                id: _self.id,
                neighbours: neighbourIDs
            }
            _clientReturn("normalise", data);
        }
    }

    // TODO: threshold for how many times we ask for help
    var _connectPending = function () {
        if (Object.keys(pendingClients).length > 0) {
            //LOG.layer("matcher::connectPending => " + Object.keys(pendingClients).length + " clients still need to connect");
            if (numClients < CLIENT_THRESHOLD) {
<<<<<<< HEAD
                LOG.layer("matcher::connectPending => client can now connect");
                var pendClient = pendingClients[pendingClients.length-1];
                LOG.layer(pendClient);
=======
                //LOG.layer("matcher::connectPending => client can now connect");
                var pendClient = pendingClients[pendingClients.length-1];
                //LOG.layer(pendClient);
>>>>>>> 4e8e164c
                var type = "join";
                var aoi = new VAST.area(new VAST.pos(pendClient.client.aoi.center.x, pendClient.client.aoi.center.y), pendClient.client.aoi.radius);

                var data = {
                    username: pendClient.username,
                    socketID: pendClient.socketID,
                    type: pendClient.type,
                    clientID: pendClient.client.id,
                    aoi: aoi,
                    newConnection: pendClient.newConnection
                }

                // need to check if the join position is still under our jurisdiction
                _self.region.update(_voro.getRegion(_self.id));
                _self.region.convertingEdges();

                if (_self.region.within(pendClient.client.aoi.center)) {
<<<<<<< HEAD
                    LOG.layer("matcher::connectPending => type: join data:");
                    LOG.layer(data);
=======
                    //LOG.layer("matcher::connectPending => type: join data:");
                    //LOG.layer(data);
>>>>>>> 4e8e164c
                    pendingClients.pop();
                    delete pendingClientsMap[pendClient.client.id];

                    _connHandler(type,data);
                } else if (_getNeighbourCount() > 1){
<<<<<<< HEAD
                    LOG.layer("matcher::connectPending => transferring pending client because its position is no longer under our jurisdiction");
=======
                    //LOG.layer("matcher::connectPending => transferring pending client because its position is no longer under our jurisdiction");
>>>>>>> 4e8e164c
                    var matcherID = _voro.closest_to(pendClient.client.aoi.center);
                    var subID = _findSubID(pendClient.client.id);

                    if (subID == "") {
<<<<<<< HEAD
                        LOG.layer("matcher::connectPending => sub ID cannot be found. Putting client back into waiting list");
                    }
                    else {
                        _transferClient(matcherID, pendClient.client.id, subID);
                    } 
=======
                        //LOG.layer("matcher::connectPending => sub ID cannot be found. Putting client back into waiting list");
                    }
                    else {
                        _transferClient(matcherID, pendClient.client.id, subID);
                    }
>>>>>>> 4e8e164c
                } else {
                    _sendHelp();
                }
            } else {
                _sendHelp();
            }
        } else {
            requestingHelp = false;
            clearInterval(pendingInterval);
        }
    }

    /*
        matcher node handlers
    */

    var _insertMatcher = this.insertMatcher = function (matcher) {
        //LOG.layer("matcher::insertMatcher => insert matcher into the local view", _self.id);

        // first check for an overlap before inserting into voronoi
        if (_isOverlapped(matcher.region.site, matcher.id)) {
            //LOG.layer("matcher::insertMatcher => Adjusting local position for client [" + matcher.id + "] before inserting into voronoi", _self.id);
            node.region.site.update(_adjustPos(matcher.region.site,matcher.id));
        }

        //LOG.layer("matcher::insertMatcher => Inserting into voronoi");
        // store the new matcher
        if (!_voro.insert(matcher.id, matcher.region.site)) {
            //LOG.layer("matcher::insertMatcher => insert matcher failed", _self.id);
            return false;
        }

        //LOG.layer("matcher::insertMatcher => successfully inserted matcher into voro");

<<<<<<< HEAD
         if (_getNeighbourCount() >= 1) {
=======
        if (_getNeighbourCount() >= 1) {
>>>>>>> 4e8e164c
            // add halfedges from voronoi to matcher region
            matcher.region.update(_voro.getRegion(matcher.id));
            matcher.region.convertingEdges();

<<<<<<< HEAD
        // store matcher into neighbour list
            _neighbours[matcher.id] = matcher;

            LOG.layer("matcher::insertMatcher => updating self node's region information and updating neighbour list", _self.id);
            _self.region.update(_voro.getRegion(_self.id));
            _self.region.convertingEdges();
            _neighbours[_self.id] = _self;
        } else {
            LOG.layer("matcher::insertMatcher => no neighbours, so create halfedges using bounding box");
            var bbox = _voro.get_bounding_box();

            var edgeList = [];
            var pt1,pt2,pt3,pt4;

            pt1 = new point2d(bbox.xl,bbox.yt);
            pt2 = new point2d(bbox.xl,bbox.yb);
            pt3 = new point2d(bbox.xr,bbox.yb);
            pt4 = new point2d(bbox.xr,bbox.yt);

            edgeList.push(new segment(pt1, pt2));
            edgeList.push(new segment(pt2, pt3));
            edgeList.push(new segment(pt3, pt4));
            edgeList.push(new segment(pt4, pt1));

            var boundaryList = [];
            var boundaryPoints = [];

            boundaryPoints.push(_self.region.getBoundaryVertex(pt1,pt2,pt3, BOUNDARY_SIZE));
            boundaryPoints.push(_self.region.getBoundaryVertex(pt2,pt3,pt4,BOUNDARY_SIZE));
            boundaryPoints.push(_self.region.getBoundaryVertex(pt3,pt4,pt1, BOUNDARY_SIZE));
            boundaryPoints.push(_self.region.getBoundaryVertex(pt4,pt1,pt2, BOUNDARY_SIZE));

            for (var k = 0; k < boundaryPoints.length; k++) {
                pt1 = boundaryPoints[k];

                if (k+1 != boundaryPoints.length) {
                    pt2 = boundaryPoints[k+1];
                } else {
                    pt2 = boundaryPoints[0];
                }
                //console.log("Point 1");
                //console.log(point1);
                //console.log("Point 2");
                //console.log(point2);
                boundaryList.push(new segment(new point2d(pt1.x,pt1.y), new point2d(pt2.x, pt2.y)));
            }

            matcher.convertedEdges = edgeList;
            matcher.boundaryEdges = boundaryList;

            LOG.layer("matcher::insertMatcher => matcher after edge insertion");

            _neighbours[matcher.id] = matcher;

            if (matcher.id == _self.id) {
                LOG.layer("matcher::insertMatcher => updating self node");
                _self.region.update(_voro.getRegion(_self.id));
                _self.region.convertedEdges = matcher.region.convertedEdges;
                _self.region.boundaryEdges = matcher.region.boundaryEdges;
            }
        }

        /*
        if (matcher.id == _self.id) {
            var neighbourList = _voro.get_neighbour(matcher.id);

            LOG.layer(neighbourList);
            LOG.layer(Object.keys(_neighbours));

            for (var keys in _neighbours) {
                if (!Object.keys(neighbourList).hasOwnProperty(keys) && keys != _self.id && keys != matcher.id) {
                    LOG.layer("matcher::insertMatcher => removing [" + keys + "] from neighbours because we can no longer see it");
                    delete _neighbours[keys];
                }
            }
        }
        */
=======

            // store matcher into neighbour list
            _neighbours[matcher.id] = matcher;
>>>>>>> 4e8e164c

            //LOG.layer("matcher::insertMatcher => updating self node's region information and updating neighbour list", _self.id);
            _self.region.update(_voro.getRegion(_self.id));
            _self.region.convertingEdges();
            _neighbours[_self.id] = _self;
        } else {
            //LOG.layer("matcher::insertMatcher => no neighbours, so create halfedges using bounding box");
            var bbox = _voro.get_bounding_box();

            var edgeList = [];
            var pt1,pt2,pt3,pt4;

            pt1 = new point2d(bbox.xl,bbox.yt);
            pt2 = new point2d(bbox.xl,bbox.yb);
            pt3 = new point2d(bbox.xr,bbox.yb);
            pt4 = new point2d(bbox.xr,bbox.yt);

            edgeList.push(new segment(pt1, pt2));
            edgeList.push(new segment(pt2, pt3));
            edgeList.push(new segment(pt3, pt4));
            edgeList.push(new segment(pt4, pt1));

            var boundaryList = [];
            var boundaryPoints = [];

            boundaryPoints.push(_self.region.getBoundaryVertex(pt1,pt2,pt3, BOUNDARY_SIZE));
            boundaryPoints.push(_self.region.getBoundaryVertex(pt2,pt3,pt4,BOUNDARY_SIZE));
            boundaryPoints.push(_self.region.getBoundaryVertex(pt3,pt4,pt1, BOUNDARY_SIZE));
            boundaryPoints.push(_self.region.getBoundaryVertex(pt4,pt1,pt2, BOUNDARY_SIZE));

            for (var k = 0; k < boundaryPoints.length; k++) {
                pt1 = boundaryPoints[k];

                if (k+1 != boundaryPoints.length) {
                    pt2 = boundaryPoints[k+1];
                } else {
                    pt2 = boundaryPoints[0];
                }
                //console.log("Point 1");
                //console.log(point1);
                //console.log("Point 2");
                //console.log(point2);
                boundaryList.push(new segment(new point2d(pt1.x,pt1.y), new point2d(pt2.x, pt2.y)));
            }

            matcher.convertedEdges = edgeList;
            matcher.boundaryEdges = boundaryList;

            //LOG.layer("matcher::insertMatcher => matcher after edge insertion");

            _neighbours[matcher.id] = matcher;

            if (matcher.id == _self.id) {
                //LOG.layer("matcher::insertMatcher => updating self node");
                _self.region.update(_voro.getRegion(_self.id));
                _self.region.convertedEdges = matcher.region.convertedEdges;
                _self.region.boundaryEdges = matcher.region.boundaryEdges;
            }
        }

        var neighbourList = _voro.get_neighbour(_self.id);
        //LOG.layer("My neighbours")
        //LOG.layer(neighbourList);

        for (var key in _neighbours) {
            if (!neighbourList.includes(key) && key != _self.id) {
                //LOG.layer("matcher::insertMatcher => Removing [" + key + "] from neighbour list");
                delete _neighbours[key];
            }
        }

        //LOG.layer("matcher::insertMatcher => Neighbour list after insert");
        //LOG.layer(_neighbours);

        return true;
    }

    var _updateMatcher = this.updateMatcher = function (id,position) {
        if (_distance(position, _self.region.site) < MIN_DISTANCE) {
<<<<<<< HEAD
            LOG.layer("matcher::updateMatcher => matcher [" + id + "] has moved too close to me. Telling it to move away.");
=======
            //LOG.layer("matcher::updateMatcher => matcher [" + id + "] has moved too close to me. Telling it to move away.");
>>>>>>> 4e8e164c
            var data = {
                id: _self.id,
                matcherID: id,
                min: MIN_DISTANCE
            }
            _clientReturn("move_matcher", data);
        }

<<<<<<< HEAD
        LOG.layer("matcher::updateMatcher => updating position of matcher");
=======
        //LOG.layer("matcher::updateMatcher => updating position of matcher");
>>>>>>> 4e8e164c
        _voro.update(id,position);

        //LOG.debug("matcher::updateMatcher => voronoi updated");

        //LOG.debug("matcher::updateMatcher => updating a neighbour")
        _neighbours[id].region.update(_voro.getRegion(id));
        _neighbours[id].region.convertingEdges();

        LOG.debug("matcher::updateMatcher => updating self node");
        // updating my own position so that visualiser is consistent and transferring of non-overlapped is consistent
        _self.region.update(_voro.getRegion(_self.id));
        _self.region.convertingEdges();

        LOG.debug("matcher::updateMatcher => done updating self node");

        if (id == _self.id) {
            //LOG.layer("matcher::updateMatcher => sending message to VON layer to move for neighbour discovery purposes");
            // send message to VON to ask it to move and therefore discover new neighbours
            _sendMessage(id, VON_Message.VON_SHIFT, position, true, LAYER.VON);
        }

        _transferNonOverlapped();
    }

    var _contactNewMatchers = this.contactNewMatchers = function () {
        //LOG.layer("matcher::contactNewMatchers => starting the contacting of newly received matcher info");
        //LOG.layer(_new_neighbours);
        // check if any new neighbors to contact
        if (Object.keys(_new_neighbours).length === 0)
            return;

        //
        // new neighbor notification check
        //
        var new_list = [];      // list of new, unknown nodes
        var target;

        // loop through each notified neighbor and see if it's unknown
        for (var target in _new_neighbours) {
            //LOG.layer("matcher::newNeighbours => looking at target ID: " + target);

            // NOTE: be careful that 'target' is now of type 'string', not 'number'
            var new_node = _new_neighbours[target];

            var new_matcher = _nodeToMatcher(new_node);

            //LOG.layer("matcher::contactNewMatchers => converted node:",_self.id);
            //LOG.layer(new_matcher, _self.id);

            // ignore self
            if (_isSelf(new_matcher.id))
                continue;

            // update existing info if the node is known, otherwise prepare to add
            if (_isNeighbor(new_matcher.id)) {
                //LOG.layer("matcher::contactNewMatchers => updating existing matcher.", _self.id);
                _updateMatcher(new_matcher);
            } else {
                //LOG.layer("matcher::contactNewMatchers => adding new matcher.");
                // insert to Voronoi and get ready to propogate it to make contact with them
                _insertMatcher(new_matcher);

                // TODO: change from unused to either removed or handled
                new_list.push(new_matcher.id);
            }
        }
    }

    var _sendRelevantSubs = this.sendRelevantSubs = function (target) {
        //LOG.layer("matcher::sendRelevantSubs => Finding subscriptions to send to " + target, _self.id);

        if (!_neighbours.hasOwnProperty(target)) {
            //LOG.error("matcher::sendRelevantSubs => neighbour " + target + " is no longer a neighbour. Ignore relevant subs request");
            return false;
        }

        // get neighbour matcher information in temporary variable
        var neighbour = _getMatcher(target);

        var relevant_subs = {}

        // run through list of subscriptions and check for relevant ones to neighbour
        for (var key in _subscriptions) {
            // TODO: update contains
            if (_intersects(_subscriptions[key].aoi, neighbour.region)) {
                //LOG.layer("matcher::sendRelevantSubs => adding " + key + " to list of subs relevant to " + target, _self.id);
                var sub = _subscriptions[key];
                relevant_subs[key] = sub;
            }
        }

        _sendMessage(target, Matcher.SUB_TRANSFER, relevant_subs, VAST.priority.NORMAL, true, LAYER.MATCHER);
    }

    // transfer a single client
    var _transferClient = function(matcherID, clientID, subID) {
        //LOG.layer("matcher::transferClient => transferring [" + clientID + "] to matcher [" + matcherID + "]", _self.id);
        // need to send request to transfer ownership of client and
        // let entry server know that we are no longer this client's owner
        if (!_subscriptions.hasOwnProperty(subID)) {
            //LOG.layer("matcher::transferClient => fatal error. Subscription does not exist");
            return false;
        }

        var sub = _subscriptions[subID];

        var now = new Date();
        var time = now.getTime();

        // update host ID of sub to new matcher
        sub.host_id = matcherID;
        _subscriptions[subID] = sub;
<<<<<<< HEAD
        LOG.layer("matcher::transferClient => checking for whether client is connected or pending before continuing");
        LOG.layer("Clients");
        LOG.layer(_clients);
        LOG.layer("pendingClients");
        LOG.layer(pendingClients);
        LOG.layer("pendingClientsMap");
        LOG.layer(pendingClientsMap);
        LOG.layer(pendingClientsMap.hasOwnProperty(clientID));
=======
        //LOG.layer("matcher::transferClient => checking for whether client is connected or pending before continuing");
        //LOG.layer("Clients");
        //LOG.layer(_clients);
        //LOG.layer("pendingClients");
        //LOG.layer(pendingClients);
        //LOG.layer("pendingClientsMap");
        //LOG.layer(pendingClientsMap);
        //LOG.layer(pendingClientsMap.hasOwnProperty(parseInt(clientID)))
        //LOG.layer(pendingClientsMap.hasOwnProperty(clientID));
>>>>>>> 4e8e164c

        if (_clients.hasOwnProperty(clientID)) {
            //LOG.layer("matcher::transferClient => transferring connected client");

            delete _clients[clientID];
            delete connections[clientID];

            //LOG.layer("matcher::transferClient => new client list: ");
            //LOG.layer(_clients);

            numClients--;

            //LOG.layer("matcher::transferClient => new number of clients: " + numClients, _self.id);

            _visualReturn("matcher_leave", sub.id);
        } else if (pendingClientsMap.hasOwnProperty(clientID)) {
<<<<<<< HEAD
            LOG.layer("matcher::transferClient => transferring pending client");
=======
            //LOG.layer("matcher::transferClient => transferring pending client");
>>>>>>> 4e8e164c
            for (var key in Object.keys(pendingClients))
                if (pendingClients[key].client.id == clientID) {
                    pendingClients.splice(key,1);
                    delete pendingClientsMap[clientID];
                }
<<<<<<< HEAD
            LOG.layer("matcher::transferClient => new pendingClients list");
            LOG.layer(pendingClients)
            LOG.layer(pendingClientsMap);
=======
            //LOG.layer("matcher::transferClient => new pendingClients list");
            //LOG.layer(pendingClients)
            //LOG.layer(pendingClientsMap);
>>>>>>> 4e8e164c
        } else {
            //LOG.layer("matcher::transferClient => client already transferred. Ignore request to transfer");
            return false;
        }

        var msg = {
            subID: subID,
            time: time,
            aoi: sub.aoi,
            is_owner: true
        }
        //LOG.layer("matcher::transferClient => msg");
        //LOG.layer(msg);
        _sendMessage(matcherID, Matcher.SUB_UPDATE, msg, VAST.priority.NORMAL, true, LAYER.MATCHER);

        var data = {
            clientID: sub.id,
            matcherID: matcherID
        }
        //LOG.layer("matcher::transferClient => data");
        //LOG.layer(data);
        _clientReturn("clientTransfer", data);
    }

    // check all subscriptions to see which ones need to be transferred
    var _transferNonOverlapped = function() {
        LOG.layer("matcher::transferNonOverlapped => checking for overlaps");
        LOG.layer(_self.region);
        for (var key in _subscriptions) {
            var sub = _subscriptions[key];
            if (sub.host_id == _self.id) {
<<<<<<< HEAD
                LOG.layer(sub.id);
                LOG.layer(sub.aoi.center);
=======
                //LOG.debug("Client ID: " + sub.id)
>>>>>>> 4e8e164c
                if (!_self.region.within(sub.aoi.center)) {
                    var id = _voro.closest_to(sub.aoi.center);
                    _transferClient(id, sub.id, key);
                }
            }
        }
        //LOG.layer("matcher::transferNonOverlapped => finished checking for non-overlapped client subscriptions");
    }

    var _sendHelp = function() {
        //LOG.layer("matcher::sendHelp! => asking for load balancing from entry server");
        var en_list = _voro.get_en(_self.id);

        var aoi = new VAST.area(new VAST.pos(_self.region.site.x, _self.region.site.y));

        var returnData = {
            matcherID: _self.id,
            aoi: aoi,
            en_list: en_list
        }

        //LOG.layer("Return data: ");
        //LOG.layer(returnData);

        _clientReturn("help", returnData);
    }

    // retrieve a matcher with updated halfedges
    // NOTE: should not be used in loops as it recalculate's voronoi every time
    var _getMatcher = this.getMatcher = function (matcherID) {
        //LOG.layer("matcher::getMatcher => Retrieving matcher with ID: " + matcherID + " and updating its halfedges.");
        var matcher = _neighbours[matcherID];
        matcher.region.update(_voro.getRegion(matcherID));
        matcher.region.convertingEdges();

        _neighbours[matcherID] = matcher;
        return matcher;
    }

    var _distance = function(p1, p2) {
        var dx = p1.x - p2.x;
        var dy = p1.y - p2.y;
        //console.log ("point2d distance called, dx: " + dx + " dy: " + dy + " this.x: " + this.x + " this.y: " + this.y + " p.x: " + p.x + " p.y: " + p.y);

        return Math.sqrt(Math.pow(dx, 2) + Math.pow(dy, 2));
    }

    /*
        handlers
    */

    // handles packets from other matchers
    var _packetHandler = this.packetHandler = function (from_id, pack) {

        //LOG.layer('matcher::packetHandler => [' + _self.id + '] ' + Matcher_string[pack.type] + ' from [' + from_id + '], neighbor size: ' + Object.keys(_neighbours).length, _self.id);


        switch (pack.type) {

            // receive a list of nodes that matcher should be aware of
            case Matcher.NODE: {
                var nodelist = pack.msg;
                //LOG.layer("matcher::packetHandler::NODE => receiving information about nodes. Number of nodes: " + nodelist.length);
                //LOG.layer(pack);
                for (var i = 0; i < nodelist.length; i++) {
                    // check the node to make sure that the information is legitimate
                    if (nodelist[i].id === undefined ||
                        nodelist[i].endpt === undefined ||
                        nodelist[i].aoi === undefined) {
                            //LOG.layer("matcher::packetHandler => nodelist node has invalid data: "+nodelist[i].msg);
                            // TODO: create error message that gets information again
                            break;
                    }

                    //extract message
                    var new_node = new VAST.node();
                    new_node.parse(nodelist[i]);

                    //LOG.layer('matcher::packetHandler => node ' + new_node.toString(), _self.id);

                    // store the new node and process later
                    // if there's existing notification, then replace only if newer
                    if (!_new_neighbours.hasOwnProperty(new_node.id) ||
                        _new_neighbours[new_node.id].time <= new_node.time) {

                        //LOG.layer('matcher::packetHandler => adding node id [' + new_node.id + '] type: ' + typeof new_node.id, _self.id);

                        _new_neighbours[new_node.id] = new_node;
                    }
                }
                _contactNewMatchers();
            }
                break;
            // receive information about a node that has joined, respond with subs that it needs to know about
            case Matcher.HELLO : {
                //LOG.layer("matcher::HELLO => receiving information about neighbour node");
                var node = pack.msg;

                var matcher = _nodeToMatcher(node);

                _insertMatcher(matcher);

                _transferNonOverlapped();

                _sendRelevantSubs(matcher.id);
            }
                break;

            // receive list of subscriptions from nodes that matcher should know about
            case Matcher.SUB_TRANSFER: {
                //LOG.layer("matcher::subTransfer => receiving subscriptions from [" + from_id + "]", _self.id);
                var sub_list = pack.msg;

                // insert subscriptions into local list
                for (var key in sub_list) {
                    var sub = sub_list[key];
                    var is_owner = sub.host_id == _self.id ? true : false;
                    //LOG.layer("matcher::sub_transfer => adding sub : " + sub, _self.id);
                    _addSubscription(sub, is_owner);
                }
            }
                break;

            // remove subscription
            case Matcher.SUB_REMOVE: {
                //LOG.layer("matcher:: packetHandler::SUB_REMOVE => received notification to remove a subscription", _self.id);
                var sub = pack.msg;

                // remove subscription
                _removeSubscriptions(sub);
            }
                break;

            case Matcher.SUB_UPDATE: {
                //LOG.layer("matcher::packetHandler::SUB_UPDATE => updating subscription with ID " + pack.msg.subID, _self.id);

                _updateSubscription(pack.msg.subID, pack.msg.aoi, pack.msg.time, pack.msg.is_owner);
            }
                break;

            // information about a subscription that anothe matcher thinks we should know about
            case Matcher.SUB_NOTIFY: {
                //LOG.layer("matcher::packetHandler::SUB_NOTIFY => received information about a subscription that we should be aware of.", _self.id);

                var sub = pack.msg;

                // add subscription to own view
                _addSubscription(sub, false);
            }
                break;

<<<<<<< HEAD
                // a cheaper way to change the recipient list than SUB_UPDATE
            case Matcher.SUB_NON_OVERLAP: {
                LOG.layer("matcher::subNonOverlap => remove the sender [" + from_id + "] as a recipient from sub " + pack.msg.subID);
                
                if (!_subscriptions.hasOwnProperty(pack.msg.subID)){
                    if (pack.msg.newRequest) {
                        LOG.layer("matcher::subNonOverlap => subscription does not exist. Return the SUB_NON_OVERLAP request to sender");
=======
            // a cheaper way to change the recipient list than SUB_UPDATE
            case Matcher.SUB_NON_OVERLAP: {
                //LOG.layer("matcher::subNonOverlap => remove the sender [" + from_id + "] as a recipient from sub " + pack.msg.subID);
                
                if (!_subscriptions.hasOwnProperty(pack.msg.subID)){
                    if (pack.msg.newRequest) {
                        //LOG.layer("matcher::subNonOverlap => subscription does not exist. Return the SUB_NON_OVERLAP request to sender");
>>>>>>> 4e8e164c
                        pack.msg.newRequest = false;
                        pack.targets = [];
                        pack.targets.push(from_id);
                        _sendPack(pack, true);
                    } else {
<<<<<<< HEAD
                        LOG.layer("matcher::subNonOverlap => message returned and I do not have sub record either. Discard request");
=======
                        //LOG.layer("matcher::subNonOverlap => message returned and I do not have sub record either. Discard request");
>>>>>>> 4e8e164c
                        break;
                    }
                }

<<<<<<< HEAD
                if (_subscriptions[pack.msg.subID].recipients.includes(from_id))
                    _subscriptions[pack.msg.subID].recipients.splice(_subscriptions[pack.msg.subID].recipients.indexOf(from_id),1);
                else 
                    LOG.layer("matcher::subNonOverlap => could not find matcher ID in recipients.");
=======
                if (_subscriptions[pack.msg.subID].recipients.includes(from_id)){
                    _subscriptions[pack.msg.subID].recipients.splice(_subscriptions[pack.msg.subID].recipients.indexOf(from_id),1);
                } else {
                    LOG.layer("matcher::subNonOverlap => could not find matcher ID in recipients.");
                }
>>>>>>> 4e8e164c
            }
                break;

            case Matcher.PUB: {
                //LOG.layer("matcher:packetHandler => Publish message to client.", _self.id);

                var aoi = new VAST.area();
                aoi.parse(pack.msg.aoi);

                if (pack.msg.packetName == "ServerEntityPositionPacket" || pack.msg.packetName == "ServerEntityPositionRotationPacket") {
                    _move(pack.msg.clientID, aoi, pack.msg.channel, from_id);
                }

                _pub(pack.msg.clientID, pack.msg.username, aoi, pack.msg.payload, pack.msg.channel, pack.msg.packetName, pack.msg.originID, pack.msg.oldTargets);
            }
                break;

            case Matcher.MOVE: {
                //LOG.layer("matcher::MOVE => moving matcher [" + from_id + "] to position:", _self.id);
                //LOG.layer(pack.msg);

                _updateMatcher(from_id, pack.msg);
            }
                break;

            case Matcher.DISCONNECT: {
                //LOG.layer("matcher::disconnect => received disconnect message from neighbour for client ", _self.id);
                //LOG.layer(pack.msg, _self.id);

                _leave(pack.msg);
            }

            default: {
                //LOG.layer("matcher::packetHandler => Packet successfully received");
                //LOG.layer(pack);
            }
                break;
        }

        return true;
    }

    // handles messages from connections to clients
    var _connHandler = this.connHandler = function (type,data) {
        // handle the type of message coming through
        //LOG.layer("type: " + type);
        //LOG.layer("data: ");
        //LOG.layer(data);
        
        //LOG.layer("periodic client list: ");
        //LOG.layer(_clients);

        switch (type) {
            case "type": {
                //LOG.layer("matcher::connHandler => received connection of type: " + type, _self.id);
                _clientID++;
                var clientID = _self.id+'-'+_clientID;
                connections[clientID] = data.type;
                //LOG.layer("matcher::connHandler => connections:", _self.id);
                //LOG.layer(connections, _self.id);
                var returnData = {
                    socketID: data.socketID,
                    connectionID: clientID
                }
                _clientReturn(type, returnData);
            }
                break;
            case "join": {
                //LOG.layer("matcher::join => received username " + data.username);
                var clientID = data.clientID;

                //LOG.layer("matcher::connHandler => number of clients connected to matcher before this connection: " + numClients, _self.id);
                if (numClients < CLIENT_THRESHOLD) {
                    numClients++;

                    // create space for client info to be stored
                    connections[clientID] = data.type;
                    //LOG.layer("matcher::connHandler => connections:", _self.id);
                    //LOG.layer(connections, _self.id);

                    var now = new Date();
                    var time = now.getTime();

<<<<<<< HEAD
                     _clients[clientID] = new VAST.connClient(clientID, new VAST.area(new VAST.pos(data.aoi.center.x, data.aoi.center.y), data.aoi.radius),time);
=======
                    _clients[clientID] = new VAST.connClient(clientID, new VAST.area(new VAST.pos(data.aoi.center.x, data.aoi.center.y), data.aoi.radius),time);
>>>>>>> 4e8e164c

                    //LOG.layer("matcher::connHandler => clients: ");
                    //LOG.layer(_clients);

                    // construct return data
                    var returnData = {
                        clientID: clientID,
                        username: data.username,
                        newConnection: data.newConnection
                    }

                    //LOG.layer("Return data: ");
                    //LOG.layer(returnData);

                    _clientReturn(type, returnData);
                } else {
                    //LOG.layer("matcher::connHandler => matcher threshold reached. Sending request for assisstance to entry server", _self.id);

                    pendingClients.push({
                        client: new VAST.connClient(clientID, new VAST.area(new VAST.pos(data.aoi.center.x, data.aoi.center.y), data.aoi.radius),time),
                        username: data.username,
                        socketID: data.socketID,
                        type: data.type,
                        newConnection: data.newConnection
                    });

                    pendingClientsMap[clientID] = pendingClients[pendingClients.length-1].client;

                    if (!requestingHelp) {
                        requestingHelp = true;
                        _sendHelp();

                        pendingInterval = setInterval(_connectPending,PENDING_INTERVAL);
                    }
                }
            }
                break;

            case "subscribe": {
                //LOG.layer("matcher::connHandler => received subscription request", _self.id);

                // set large sub radius if the connection doesn't initially provide one
                // make it large enough that the initial messages will be captured
                if (data.radius == undefined) {
                    //LOG.layer("matcher::subscribe => No radius provided. Making it the default radius of " + DEFAULT_RADIUS, _self.id);
                    data.radius = DEFAULT_RADIUS;
                }

                var aoi = new VAST.area(new VAST.pos(data.x,data.y), data.radius);

                // increase the clientID if it is of type client
                var clientID = data.clientID;

                // handle case where client is subscribing before joining
                var type = connections[clientID] == undefined ? "client" : connections[clientID];

                _sub(clientID, aoi, data.channel, type, data.username);
            }
                break;

            case "unsubscribe": {
                //LOG.layer("matcher::connHandler => received unsubscribe request", _self.id);
                _unsub(data.clientID, data.channel, data.username);
            }
                break;

            case "move": {
                //LOG.layer("matcher::connHandler::move => received move request from " + data.clientID, _self.id);
                var aoi = new VAST.area(new VAST.pos(data.x,data.y),data.radius);

                if (!_clients.hasOwnProperty(data.clientID)) {
                    //LOG.debug("matcher::publish => Cannot publish as the client has not connected yet");
                    break;
                }

                _move(data.clientID, aoi, data.channel, data.matcherID);
            }
                break;

            case "publish": {
                //LOG.layer("matcher::connHandler => received publication request", _self.id);
                var aoi = new VAST.area(new VAST.pos(data.x,data.y), data.radius);

                if (!_clients.hasOwnProperty(data.clientID)) {
                    if (pendingClientsMap.hasOwnProperty(data.clientID))
                        for (var key in Object.keys(pendingClients)) {
                            if (pendingClients[key].client.id == data.clientID)
                                pendingClients[key].client.aoi.update(aoi);
                        }
                    //LOG.debug("matcher::publish => Cannot publish as the client has not connected yet");
                    break;
                }

                _pub(data.clientID, data.username, aoi, data.payload, data.channel, data.packetName, data.senderID, _self.id, []);
            }
                break;

            case "leave": {
<<<<<<< HEAD
                LOG.layer("matcher::disconnect => handling disconnection from " + data, _self.id);
=======
                //LOG.layer("matcher::disconnect => handling disconnection from " + data, _self.id);
>>>>>>> 4e8e164c

                _leave(data);
            }
                break;

            case "matcherMove": {
                //LOG.layer("matcher::matcherMove => Need to move to the given position");

                _updateMatcher(_self.id, data);

                // let neighbours know that I am moving
                var sendList = [];
                for (var key in _neighbours) {
                    if (key != _self.id)
                        sendList.push(parseInt(key));
                }

                //LOG.layer("matcher::matcherMove => sending movement to: ", _self.id);
                //LOG.layer(sendList);

                var pack = new VAST.pack(
                    Matcher.MOVE,
                    data,
                    VAST.priority.HIGHEST,
                    LAYER.MATCHER,
                    _self.id
                );

                pack.targets = sendList;

                _sendPack(pack,true);
            }
                break;
            default:
                //LOG.layer("matcher::connHandler => Message unhandled");
        }

    }

    var _disconnHandler = this.disconnHandler = function () {

    }

    var visualComm = this.visualComm = function (type, message) {
        /*
        switch (type) {
            case "voro": {
                if (_visualInterval == undefined) {
                    //LOG.info("Visualiser tick has started", _self.id);
                    _visualInterval = setInterval(function(voro, neighbours) {

                        _visualReturn("voro_matcher",[voro.get_sites(),JSON.stringify(neighbours)]);
                    }, 40, _voro, _neighbours);
                }
            }
                break;
            default: {
                    //LOG.error("matcher: visual communicator does not understand type '"+type+"'", _self.id);
                }
        }
        */
    }

    /*
        Instantiation functions and variables
    */

    // clean up all internal states for a new fresh join
    var _initStates = this.initStates = function (msg_handler) {
        //LOG.layer ("Matcher::initStates => initStates called", _self.id);

        if (_msg_handler != undefined) {
            //LOG.layer('VAST_matcher initStates called with msg_handler, id: ' + _self.id, _self.id);

            // add convenience references
            _getID =        _msg_handler.getID,
            _disconnect =   _msg_handler.disconnect,
            _sendMessage =  _msg_handler.sendMessage,
            _sendPack =     _msg_handler.sendPack;
            _clientReturn = _msg_handler.clientReturn;
            _visualReturn = _msg_handler.visualReturn;
        }

        _neighbours = {};
        _new_neighbours = {};

        _voro = new Voronoi();

        _subscriptions = {};

        _clientID = -1;
    }

    /////////////////////
    // constructor
    //
    //LOG.layer('matcher constructor called', -1);

    // list of subscriptions
    var _subscriptions;

    // list of neighbouring matchers
    var _neighbours;

    // list of new neighbouring matchers to contact
    var _new_neighbours;

    // list of clients connected to the matcher
    var _clients = {};

    // number of client connected to the matcher
    var numClients = 0;

    // queue of clients awaiting connection to this matcher when threshold is reached
    var pendingClients = [];

    // map of pending clients for quick retrieval
    var pendingClientsMap = {};

    // the ID of the origin matcher (the gateway matcher)
    var _origin_id;

    // the ID of this matcher (coincides with VON peer. ID from the net layer)
    var _self = new VAST.match();
    _self.region.convertingEdges();

    // local copy of the voronoi diagram
    var _voro;

    // local reference to self
    var _that = this;

    // local reference to message handler
    var _msg_handler = undefined;

    // reference to matcher's VON peer
    var _von_peer = von_peer;

    // convenience references
    var _getID, _disconnect, _sendMessage, _sendPack, _join_onDone;

    // the state of the matcher
    var _state;

    // connections
    var connections = {};

    // am I the gateway or not
    var _is_gateway;

    // if I am receiving a client ID from the gateway
    var _receiveID = false;

    // gateway address
    var _entryAddr;

    // client ID
    var _clientID;

    // client ID to client type
    var _id2type = {};

    // client to subID
    var _client2subID = {};

    // record data
    var recorder = undefined;

    // tick interval
    var tickInterval = undefined;

    // visualiser interval
    var _visualInterval = undefined;

    // pending client connection interval
    var pendingInterval = undefined;

    var countdown = 1800;

    // ID of the entry server (Not -1 because that is VAST.ID_UNASSIGNED)
    const ENTRY_ID = -2;

    var requestingHelp = false;

}

// export the class with conditional check
if (typeof module !== "undefined")
	module.exports = VAST_matcher;<|MERGE_RESOLUTION|>--- conflicted
+++ resolved
@@ -59,22 +59,14 @@
 
 // config
 const DEFAULT_RADIUS = 10000;       // default radius given to a subscription that does not supply one.
-<<<<<<< HEAD
-const CLIENT_THRESHOLD = 50;         // maximum number of clients that can be connected to the matcher
-const SUB_THRESHOLD = 75;          // the maximum number of subscriptions before asking neighbours for help
-=======
 const CLIENT_THRESHOLD = 40;         // maximum number of clients that can be connected to the matcher
 const SUB_THRESHOLD = 50;          // the maximum number of subscriptions before asking neighbours for help
->>>>>>> 4e8e164c
 const PENDING_INTERVAL = 50;        // interval for checking pending client reconnection possibility
 const TICK_RATE = 50;               // tick rate for visualiser
 const BOUNDARY_SIZE = 40            // size of boundary threshold before transferring clients
 const NORMALISE_INTERVAL = 1000     // interval time for sending neighbours back towards original position
 const MIN_DISTANCE = 5              // minimum allowed distance between matchers
-<<<<<<< HEAD
-=======
-
->>>>>>> 4e8e164c
+
 
 function VAST_matcher(von_peer) {
 
@@ -326,22 +318,13 @@
         if (connections.hasOwnProperty(clientID)) {
             var sendList = [];
             for (var id in neighbours) {
-<<<<<<< HEAD
-                LOG.layer("matcher::leave => adding " + id + " to list of matchers to send disconnect message to",_self.id);
-=======
                 //LOG.layer("matcher::leave => adding " + id + " to list of matchers to send disconnect message to",_self.id);
->>>>>>> 4e8e164c
                 sendList.push(id);
             }
 
             if (sendList.length != 0) {
-<<<<<<< HEAD
-                LOG.layer("matcher::leave => sending disconnect message to all neighbours:", _self.id);
-                LOG.layer(sendList, _self.id);
-=======
                 //LOG.layer("matcher::leave => sending disconnect message to all neighbours:", _self.id);
                 //LOG.layer(sendList, _self.id);
->>>>>>> 4e8e164c
                 var pack = new VAST.pack(Matcher.DISCONNECT, clientID, VAST.priority.NORMAL, LAYER.MATCHER, _self.id);
                 pack.targets = sendList;
                 _sendPack(pack, true);
@@ -369,10 +352,7 @@
         //LOG.debug(_self.region);
 
         // check if the movement takes the subscription outside of this matcher's boundary region
-<<<<<<< HEAD
-=======
         //LOG.debug(_getNeighbourCount());
->>>>>>> 4e8e164c
         if (!_self.region.within(aoi.center) && _getNeighbourCount() > 1) {
             var matcherID = _voro.closest_to(aoi.center);
             //LOG.layer("matcher::move => transferring client [" + clientID + "] to matcher [" + matcherID + "]", _self.id);
@@ -545,19 +525,11 @@
 
         // send messages to overlapped regions
         if (overlap.length > 0) {
-<<<<<<< HEAD
-            LOG.layer("matcher:checkOverlap => " + overlap.length + " overlapping neighbours. Sending sub to them: " + overlap);
-            for (var i = 0; i<overlap.length; i++)
-                sub.recipients.push(overlap[i]);
-            _subscriptions[sub.subID] = sub;
-            LOG.layer("matcher:checkOverlap => sending sub message");
-=======
             //LOG.layer("matcher:checkOverlap => " + overlap.length + " overlapping neighbours. Sending sub to them: " + overlap);
             for (var i = 0; i<overlap.length; i++)
                 sub.recipients.push(overlap[i]);
             _subscriptions[sub.subID] = sub;
             //LOG.layer("matcher:checkOverlap => sending sub message");
->>>>>>> 4e8e164c
             var pack = new VAST.pack(Matcher.SUB_NOTIFY, sub, VAST.priority.NORMAL, LAYER.MATCHER, _self.id);
             pack.targets = overlap;
             _sendPack(pack,true);
@@ -575,11 +547,7 @@
         //LOG.layer("matcher::addSubscription => adding subscription to matcher.", _self.id);
         // do not add if there's an existing subscription
         if (_subscriptions.hasOwnProperty(sub.subID)) {
-<<<<<<< HEAD
-            LOG.layer("matcher::addSubscription => subscription already exists. Update instead");
-=======
             //LOG.layer("matcher::addSubscription => subscription already exists. Update instead");
->>>>>>> 4e8e164c
             var date = new Date();
             var time = date.getTime();
             _updateSubscription(sub.subID,sub.aoi,time,is_owner);
@@ -587,11 +555,7 @@
         }
 
         if (_subscriptions.length >= SUB_THRESHOLD) {
-<<<<<<< HEAD
-            LOG.layer("matcher::addSubscription => sub threshold reached. Asking for reprieve");
-=======
             //LOG.layer("matcher::addSubscription => sub threshold reached. Asking for reprieve");
->>>>>>> 4e8e164c
             _sendHelp();
         }
 
@@ -654,11 +618,7 @@
         // check to see if we have a record of the subscription being updated
         if (!_subscriptions.hasOwnProperty(sub_ID)) {
             // TODO: add subscription here? after a check?
-<<<<<<< HEAD
-            LOG.layer("matcher::updateSubcription => no subscription with ID: " + sub_ID, _self.id);
-=======
             //LOG.layer("matcher::updateSubcription => no subscription with ID: " + sub_ID, _self.id);
->>>>>>> 4e8e164c
             return false;
         }
 
@@ -683,34 +643,13 @@
             _self.region.convertingEdges();
         }
 
-<<<<<<< HEAD
-        LOG.layer("just before region intersection");
-        if (_self.region.intersects(new_aoi.center, new_aoi.radius) || _getNeighbourCount() == 1) {
-            LOG.layer("matcher::updateSubscription => intersection with region");
-=======
         //LOG.layer("just before region intersection");
         if (_self.region.intersects(new_aoi.center, new_aoi.radius) || _getNeighbourCount() == 1) {
             //LOG.layer("matcher::updateSubscription => intersection with region");
->>>>>>> 4e8e164c
             // intersection with other region -> propogate subscription
             for (var keys in _neighbours) {
                 if (keys == _self.id)
                     continue;
-<<<<<<< HEAD
-                LOG.layer("matcher::updateSubscription => looking at neighbour region " + keys + ":");
-                if (_neighbours[keys].region.intersects(new_aoi.center, new_aoi.radius)) {
-                    if (!sub.recipients.includes(parseInt(keys))) {
-                        LOG.layer("matcher::updateSubscription => adding " + keys + " to the new recipients list");
-                        recipients.push(parseInt(keys));
-                    } else {
-                        LOG.layer("matcher::updateSubscription => remove " + keys + " from the list of recipients to the subscription");
-                        sub.recipients.splice(sub.recipients.indexOf(keys),1);
-                    }
-                }
-            }
-        } else if (!_self.region.within(new_aoi.center, _self.region.convertedEdges)) {
-            LOG.debug("matcher::updateSubscription => subscription no longer intersects our region. Remove subscription");
-=======
                 //LOG.layer("matcher::updateSubscription => looking at neighbour region " + keys + ":");
                     if (_neighbours[keys].region.intersects(new_aoi.center, new_aoi.radius)) {
                         if (!sub.recipients.includes(parseInt(keys))) {
@@ -724,19 +663,13 @@
             }
         } else if (!_self.region.within(new_aoi.center, _self.region.convertedEdges)) {
             //LOG.debug("matcher::updateSubscription => subscription no longer intersects our region. Remove subscription");
->>>>>>> 4e8e164c
             _removeSubscriptions(sub);
             _removeNonOverlapped(sub.subID, sub.recipients);
             return false;
         }
 
-<<<<<<< HEAD
-        LOG.layer("matcher::updateSubscriptions => updated sub");
-        LOG.layer(sub) ;
-=======
         //LOG.layer("matcher::updateSubscriptions => updated sub");
         //LOG.layer(sub);
->>>>>>> 4e8e164c
 
         _subscriptions[sub.subID] = sub;
 
@@ -752,19 +685,12 @@
             }
             var pack = new VAST.pack(Matcher.SUB_UPDATE, msg, VAST.priority.NORMAL, LAYER.MATCHER, _self.id);
             pack.targets = sub.recipients;
-<<<<<<< HEAD
-            _sendPack(pack, true);
-            if (recipients.length != 0) {
-                LOG.layer("matcher::updateSubscription => Sending subscription notify to clients: ");
-                LOG.layer(recipients);
-=======
             //LOG.debug("Pack targets:");
             //LOG.debug(pack.targets);
             _sendPack(pack, true);
             if (recipients.length != 0) {
                 //LOG.layer("matcher::updateSubscription => Sending subscription notify to clients: ");
                 //LOG.layer(recipients);
->>>>>>> 4e8e164c
                 for (var i = 0; i<recipients.length; i++)
                     sub.recipients.push(recipients[i]);
                 var packet = new VAST.pack(Matcher.SUB_NOTIFY, sub, VAST.priority.HIGHEST, LAYER.MATCHER, _self.id);
@@ -773,32 +699,12 @@
                 _subscriptions[sub.subID] = sub;
             }
         } else {
-<<<<<<< HEAD
-            LOG.layer("matcher::updateSubscription => I am not the owner, but add the newly found recipients to the subscription");
-=======
             //LOG.layer("matcher::updateSubscription => I am not the owner, but add the newly found recipients to the subscription");
->>>>>>> 4e8e164c
 
             for (var i = 0; i<recipients.length; i++)
                 sub.recipients.push(recipients[i]);
 
             _subscriptions[sub.subID] = sub;
-<<<<<<< HEAD
-        }
-    }
-
-    var _removeNonOverlapped = function(subID, recipients) {
-        LOG.layer("matcher::removeNonOverlapped => send message to neighbours telling them to remove me as a recipient of updates to this subscription");
-        
-        var pack = new VAST.pack(Matcher.SUB_NON_OVERLAP, {subID: subID, newRequest: true}, VAST.priority.NORMAL, LAYER.MATCHER, _self.id);
-
-        LOG.layer("matcher::removeNonOverlapped => pack");
-        LOG.layer(pack);
-
-        for (var key in Object.keys(recipients)) {
-            pack.targets.push(recipients[key]);
-=======
->>>>>>> 4e8e164c
         }
 
         LOG.layer("matcher::removeNonOverlapped => sending pack to targets");
@@ -809,7 +715,7 @@
 
     var _removeNonOverlapped = function(subID, recipients) {
         //LOG.layer("matcher::removeNonOverlapped => send message to neighbours telling them to remove me as a recipient of updates to this subscription");
-        
+
         var pack = new VAST.pack(Matcher.SUB_NON_OVERLAP, {subID: subID, newRequest: true}, VAST.priority.NORMAL, LAYER.MATCHER, _self.id);
 
         //LOG.layer("matcher::removeNonOverlapped => pack");
@@ -896,15 +802,9 @@
         if (Object.keys(pendingClients).length > 0) {
             //LOG.layer("matcher::connectPending => " + Object.keys(pendingClients).length + " clients still need to connect");
             if (numClients < CLIENT_THRESHOLD) {
-<<<<<<< HEAD
-                LOG.layer("matcher::connectPending => client can now connect");
-                var pendClient = pendingClients[pendingClients.length-1];
-                LOG.layer(pendClient);
-=======
                 //LOG.layer("matcher::connectPending => client can now connect");
                 var pendClient = pendingClients[pendingClients.length-1];
                 //LOG.layer(pendClient);
->>>>>>> 4e8e164c
                 var type = "join";
                 var aoi = new VAST.area(new VAST.pos(pendClient.client.aoi.center.x, pendClient.client.aoi.center.y), pendClient.client.aoi.radius);
 
@@ -922,40 +822,23 @@
                 _self.region.convertingEdges();
 
                 if (_self.region.within(pendClient.client.aoi.center)) {
-<<<<<<< HEAD
-                    LOG.layer("matcher::connectPending => type: join data:");
-                    LOG.layer(data);
-=======
                     //LOG.layer("matcher::connectPending => type: join data:");
                     //LOG.layer(data);
->>>>>>> 4e8e164c
                     pendingClients.pop();
                     delete pendingClientsMap[pendClient.client.id];
 
                     _connHandler(type,data);
                 } else if (_getNeighbourCount() > 1){
-<<<<<<< HEAD
-                    LOG.layer("matcher::connectPending => transferring pending client because its position is no longer under our jurisdiction");
-=======
                     //LOG.layer("matcher::connectPending => transferring pending client because its position is no longer under our jurisdiction");
->>>>>>> 4e8e164c
                     var matcherID = _voro.closest_to(pendClient.client.aoi.center);
                     var subID = _findSubID(pendClient.client.id);
 
                     if (subID == "") {
-<<<<<<< HEAD
-                        LOG.layer("matcher::connectPending => sub ID cannot be found. Putting client back into waiting list");
-                    }
-                    else {
-                        _transferClient(matcherID, pendClient.client.id, subID);
-                    } 
-=======
                         //LOG.layer("matcher::connectPending => sub ID cannot be found. Putting client back into waiting list");
                     }
                     else {
                         _transferClient(matcherID, pendClient.client.id, subID);
                     }
->>>>>>> 4e8e164c
                 } else {
                     _sendHelp();
                 }
@@ -990,98 +873,14 @@
 
         //LOG.layer("matcher::insertMatcher => successfully inserted matcher into voro");
 
-<<<<<<< HEAD
-         if (_getNeighbourCount() >= 1) {
-=======
         if (_getNeighbourCount() >= 1) {
->>>>>>> 4e8e164c
             // add halfedges from voronoi to matcher region
             matcher.region.update(_voro.getRegion(matcher.id));
             matcher.region.convertingEdges();
 
-<<<<<<< HEAD
-        // store matcher into neighbour list
-            _neighbours[matcher.id] = matcher;
-
-            LOG.layer("matcher::insertMatcher => updating self node's region information and updating neighbour list", _self.id);
-            _self.region.update(_voro.getRegion(_self.id));
-            _self.region.convertingEdges();
-            _neighbours[_self.id] = _self;
-        } else {
-            LOG.layer("matcher::insertMatcher => no neighbours, so create halfedges using bounding box");
-            var bbox = _voro.get_bounding_box();
-
-            var edgeList = [];
-            var pt1,pt2,pt3,pt4;
-
-            pt1 = new point2d(bbox.xl,bbox.yt);
-            pt2 = new point2d(bbox.xl,bbox.yb);
-            pt3 = new point2d(bbox.xr,bbox.yb);
-            pt4 = new point2d(bbox.xr,bbox.yt);
-
-            edgeList.push(new segment(pt1, pt2));
-            edgeList.push(new segment(pt2, pt3));
-            edgeList.push(new segment(pt3, pt4));
-            edgeList.push(new segment(pt4, pt1));
-
-            var boundaryList = [];
-            var boundaryPoints = [];
-
-            boundaryPoints.push(_self.region.getBoundaryVertex(pt1,pt2,pt3, BOUNDARY_SIZE));
-            boundaryPoints.push(_self.region.getBoundaryVertex(pt2,pt3,pt4,BOUNDARY_SIZE));
-            boundaryPoints.push(_self.region.getBoundaryVertex(pt3,pt4,pt1, BOUNDARY_SIZE));
-            boundaryPoints.push(_self.region.getBoundaryVertex(pt4,pt1,pt2, BOUNDARY_SIZE));
-
-            for (var k = 0; k < boundaryPoints.length; k++) {
-                pt1 = boundaryPoints[k];
-
-                if (k+1 != boundaryPoints.length) {
-                    pt2 = boundaryPoints[k+1];
-                } else {
-                    pt2 = boundaryPoints[0];
-                }
-                //console.log("Point 1");
-                //console.log(point1);
-                //console.log("Point 2");
-                //console.log(point2);
-                boundaryList.push(new segment(new point2d(pt1.x,pt1.y), new point2d(pt2.x, pt2.y)));
-            }
-
-            matcher.convertedEdges = edgeList;
-            matcher.boundaryEdges = boundaryList;
-
-            LOG.layer("matcher::insertMatcher => matcher after edge insertion");
-
-            _neighbours[matcher.id] = matcher;
-
-            if (matcher.id == _self.id) {
-                LOG.layer("matcher::insertMatcher => updating self node");
-                _self.region.update(_voro.getRegion(_self.id));
-                _self.region.convertedEdges = matcher.region.convertedEdges;
-                _self.region.boundaryEdges = matcher.region.boundaryEdges;
-            }
-        }
-
-        /*
-        if (matcher.id == _self.id) {
-            var neighbourList = _voro.get_neighbour(matcher.id);
-
-            LOG.layer(neighbourList);
-            LOG.layer(Object.keys(_neighbours));
-
-            for (var keys in _neighbours) {
-                if (!Object.keys(neighbourList).hasOwnProperty(keys) && keys != _self.id && keys != matcher.id) {
-                    LOG.layer("matcher::insertMatcher => removing [" + keys + "] from neighbours because we can no longer see it");
-                    delete _neighbours[keys];
-                }
-            }
-        }
-        */
-=======
 
             // store matcher into neighbour list
             _neighbours[matcher.id] = matcher;
->>>>>>> 4e8e164c
 
             //LOG.layer("matcher::insertMatcher => updating self node's region information and updating neighbour list", _self.id);
             _self.region.update(_voro.getRegion(_self.id));
@@ -1161,11 +960,7 @@
 
     var _updateMatcher = this.updateMatcher = function (id,position) {
         if (_distance(position, _self.region.site) < MIN_DISTANCE) {
-<<<<<<< HEAD
-            LOG.layer("matcher::updateMatcher => matcher [" + id + "] has moved too close to me. Telling it to move away.");
-=======
             //LOG.layer("matcher::updateMatcher => matcher [" + id + "] has moved too close to me. Telling it to move away.");
->>>>>>> 4e8e164c
             var data = {
                 id: _self.id,
                 matcherID: id,
@@ -1174,11 +969,7 @@
             _clientReturn("move_matcher", data);
         }
 
-<<<<<<< HEAD
-        LOG.layer("matcher::updateMatcher => updating position of matcher");
-=======
         //LOG.layer("matcher::updateMatcher => updating position of matcher");
->>>>>>> 4e8e164c
         _voro.update(id,position);
 
         //LOG.debug("matcher::updateMatcher => voronoi updated");
@@ -1291,16 +1082,6 @@
         // update host ID of sub to new matcher
         sub.host_id = matcherID;
         _subscriptions[subID] = sub;
-<<<<<<< HEAD
-        LOG.layer("matcher::transferClient => checking for whether client is connected or pending before continuing");
-        LOG.layer("Clients");
-        LOG.layer(_clients);
-        LOG.layer("pendingClients");
-        LOG.layer(pendingClients);
-        LOG.layer("pendingClientsMap");
-        LOG.layer(pendingClientsMap);
-        LOG.layer(pendingClientsMap.hasOwnProperty(clientID));
-=======
         //LOG.layer("matcher::transferClient => checking for whether client is connected or pending before continuing");
         //LOG.layer("Clients");
         //LOG.layer(_clients);
@@ -1310,7 +1091,6 @@
         //LOG.layer(pendingClientsMap);
         //LOG.layer(pendingClientsMap.hasOwnProperty(parseInt(clientID)))
         //LOG.layer(pendingClientsMap.hasOwnProperty(clientID));
->>>>>>> 4e8e164c
 
         if (_clients.hasOwnProperty(clientID)) {
             //LOG.layer("matcher::transferClient => transferring connected client");
@@ -1327,25 +1107,15 @@
 
             _visualReturn("matcher_leave", sub.id);
         } else if (pendingClientsMap.hasOwnProperty(clientID)) {
-<<<<<<< HEAD
-            LOG.layer("matcher::transferClient => transferring pending client");
-=======
             //LOG.layer("matcher::transferClient => transferring pending client");
->>>>>>> 4e8e164c
             for (var key in Object.keys(pendingClients))
                 if (pendingClients[key].client.id == clientID) {
                     pendingClients.splice(key,1);
                     delete pendingClientsMap[clientID];
                 }
-<<<<<<< HEAD
-            LOG.layer("matcher::transferClient => new pendingClients list");
-            LOG.layer(pendingClients)
-            LOG.layer(pendingClientsMap);
-=======
             //LOG.layer("matcher::transferClient => new pendingClients list");
             //LOG.layer(pendingClients)
             //LOG.layer(pendingClientsMap);
->>>>>>> 4e8e164c
         } else {
             //LOG.layer("matcher::transferClient => client already transferred. Ignore request to transfer");
             return false;
@@ -1377,12 +1147,7 @@
         for (var key in _subscriptions) {
             var sub = _subscriptions[key];
             if (sub.host_id == _self.id) {
-<<<<<<< HEAD
-                LOG.layer(sub.id);
-                LOG.layer(sub.aoi.center);
-=======
                 //LOG.debug("Client ID: " + sub.id)
->>>>>>> 4e8e164c
                 if (!_self.region.within(sub.aoi.center)) {
                     var id = _voro.closest_to(sub.aoi.center);
                     _transferClient(id, sub.id, key);
@@ -1534,49 +1299,28 @@
             }
                 break;
 
-<<<<<<< HEAD
-                // a cheaper way to change the recipient list than SUB_UPDATE
-            case Matcher.SUB_NON_OVERLAP: {
-                LOG.layer("matcher::subNonOverlap => remove the sender [" + from_id + "] as a recipient from sub " + pack.msg.subID);
-                
-                if (!_subscriptions.hasOwnProperty(pack.msg.subID)){
-                    if (pack.msg.newRequest) {
-                        LOG.layer("matcher::subNonOverlap => subscription does not exist. Return the SUB_NON_OVERLAP request to sender");
-=======
             // a cheaper way to change the recipient list than SUB_UPDATE
             case Matcher.SUB_NON_OVERLAP: {
                 //LOG.layer("matcher::subNonOverlap => remove the sender [" + from_id + "] as a recipient from sub " + pack.msg.subID);
-                
+
                 if (!_subscriptions.hasOwnProperty(pack.msg.subID)){
                     if (pack.msg.newRequest) {
                         //LOG.layer("matcher::subNonOverlap => subscription does not exist. Return the SUB_NON_OVERLAP request to sender");
->>>>>>> 4e8e164c
                         pack.msg.newRequest = false;
                         pack.targets = [];
                         pack.targets.push(from_id);
                         _sendPack(pack, true);
                     } else {
-<<<<<<< HEAD
-                        LOG.layer("matcher::subNonOverlap => message returned and I do not have sub record either. Discard request");
-=======
                         //LOG.layer("matcher::subNonOverlap => message returned and I do not have sub record either. Discard request");
->>>>>>> 4e8e164c
                         break;
                     }
                 }
 
-<<<<<<< HEAD
-                if (_subscriptions[pack.msg.subID].recipients.includes(from_id))
-                    _subscriptions[pack.msg.subID].recipients.splice(_subscriptions[pack.msg.subID].recipients.indexOf(from_id),1);
-                else 
-                    LOG.layer("matcher::subNonOverlap => could not find matcher ID in recipients.");
-=======
                 if (_subscriptions[pack.msg.subID].recipients.includes(from_id)){
                     _subscriptions[pack.msg.subID].recipients.splice(_subscriptions[pack.msg.subID].recipients.indexOf(from_id),1);
                 } else {
                     LOG.layer("matcher::subNonOverlap => could not find matcher ID in recipients.");
                 }
->>>>>>> 4e8e164c
             }
                 break;
 
@@ -1625,7 +1369,7 @@
         //LOG.layer("type: " + type);
         //LOG.layer("data: ");
         //LOG.layer(data);
-        
+
         //LOG.layer("periodic client list: ");
         //LOG.layer(_clients);
 
@@ -1660,11 +1404,7 @@
                     var now = new Date();
                     var time = now.getTime();
 
-<<<<<<< HEAD
-                     _clients[clientID] = new VAST.connClient(clientID, new VAST.area(new VAST.pos(data.aoi.center.x, data.aoi.center.y), data.aoi.radius),time);
-=======
                     _clients[clientID] = new VAST.connClient(clientID, new VAST.area(new VAST.pos(data.aoi.center.x, data.aoi.center.y), data.aoi.radius),time);
->>>>>>> 4e8e164c
 
                     //LOG.layer("matcher::connHandler => clients: ");
                     //LOG.layer(_clients);
@@ -1763,11 +1503,7 @@
                 break;
 
             case "leave": {
-<<<<<<< HEAD
-                LOG.layer("matcher::disconnect => handling disconnection from " + data, _self.id);
-=======
                 //LOG.layer("matcher::disconnect => handling disconnection from " + data, _self.id);
->>>>>>> 4e8e164c
 
                 _leave(data);
             }
