--- conflicted
+++ resolved
@@ -274,11 +274,6 @@
 
         for (var i=0; i < region.length; i++) {
             pt1 = region[i].p1 === undefined ? region[i] : region[i].p1;
-<<<<<<< HEAD
-
-        LOG.debug(pt1);
-=======
->>>>>>> 4e8e164c
 
             // NOTE we only store one point, as the polygon should close itself
             verty.push(pt1.y);
